from typing import Dict

import dask.array as dsa
import pytest
import xarray as xr

from pangeo_forge_recipes.aggregation import dataset_to_schema
from pangeo_forge_recipes.dynamic_target_chunks import dynamic_target_chunks_from_schema


def _create_ds(dims_shape: Dict[str, int]) -> xr.Dataset:
    return xr.DataArray(
        dsa.random.random(list(dims_shape.values())),
        dims=list(dims_shape.keys()),
    ).to_dataset(name="data")


class TestDynamicTargetChunks:
    @pytest.mark.parametrize(
        ("dims_shape", "target_chunks_aspect_ratio", "expected_target_chunks"),
        [
            # make sure that for the same dataset we get smaller chunksize along a dimension if the ratio is larger
            (
                {"x": 200, "y": 200, "z": 200},
                {"x": 1, "y": 1, "z": 10},
                {"x": 50, "y": 100, "z": 25},
            ),
            (
                {"x": 200, "y": 200, "z": 200},
                {"x": 10, "y": 1, "z": 1},
                {"x": 25, "y": 50, "z": 100},
            ),
            # test the special case where we want to just chunk along a single dimension
            (
                {"x": 100, "y": 300, "z": 400},
                {"x": -1, "y": -1, "z": 1},
                {"x": 100, "y": 300, "z": 4},
            ),
        ],
    )
    def test_dynamic_rechunking(self, dims_shape, target_chunks_aspect_ratio, expected_target_chunks):
        ds = _create_ds(dims_shape)
        schema = dataset_to_schema(ds)
        target_chunks = dynamic_target_chunks_from_schema(
            schema, 1e6, target_chunks_aspect_ratio=target_chunks_aspect_ratio
        )
        print(target_chunks)
        for dim, chunks in expected_target_chunks.items():
            assert target_chunks[dim] == chunks

    def test_nbytes_str_input(self):
        ds = _create_ds({"x": 100, "y": 100, "z": 100})
        schema = dataset_to_schema(ds)
<<<<<<< HEAD
        target_chunks_aspect_ratio = {'x':1, 'y':1, 'z':1}
        target_chunks_int = dynamic_target_chunks_from_schema(schema, 1e6, target_chunks_aspect_ratio=target_chunks_aspect_ratio)
        target_chunks_str = dynamic_target_chunks_from_schema(schema, '1MB', target_chunks_aspect_ratio=target_chunks_aspect_ratio)
        for dim in target_chunks_aspect_ratio.keys():
=======
        target_chunk_ratio = {"x": 1, "y": 1, "z": 1}
        target_chunks_int = dynamic_target_chunks_from_schema(
            schema, 1e6, target_chunk_ratio=target_chunk_ratio
        )
        target_chunks_str = dynamic_target_chunks_from_schema(
            schema, "1MB", target_chunk_ratio=target_chunk_ratio
        )
        for dim in target_chunk_ratio.keys():
>>>>>>> b99c4efa
            assert target_chunks_int[dim] == target_chunks_str[dim]

    def test_dynamic_rechunking_maintain_ratio(self):
        """Confirm that for a given ratio with two differently sized datasets we maintain a constant ratio
        between total number of chunks"""
        ds_equal = _create_ds({"x": 64, "y": 64})
        ds_long = _create_ds({"x": 64, "y": 256})

        for ds in [ds_equal, ds_long]:
            print(ds)
            schema = dataset_to_schema(ds)
            target_chunks = dynamic_target_chunks_from_schema(
                schema, 1e4, target_chunks_aspect_ratio={"x": 1, "y": 4}
            )
            ds_rechunked = ds.chunk(target_chunks)
            assert len(ds_rechunked.chunks["y"]) / len(ds_rechunked.chunks["x"]) == 4

    @pytest.mark.parametrize(
        "target_chunks_aspect_ratio", [{"x": 1, "y": -1, "z": 10}, {"x": 6, "y": -1, "z": 2}]
    )  # always keep y unchunked, and vary the others
    @pytest.mark.parametrize("target_chunk_nbytes", [1e6, 1e7])
    def test_dynamic_skip_dimension(self, target_chunks_aspect_ratio, target_chunk_nbytes):
        ds = _create_ds({"x": 100, "y": 200, "z": 300})
        # Mark dimension as 'not-to-chunk' with -1
        schema = dataset_to_schema(ds)
        target_chunks = dynamic_target_chunks_from_schema(
            schema, target_chunk_nbytes, target_chunks_aspect_ratio=target_chunks_aspect_ratio
        )
        assert target_chunks["y"] == len(ds["y"])

    def test_dynamic_rechunking_error_dimension_missing(self):
        # make sure that an error is raised if some dimension is not specified
        ds = _create_ds({"x": 100, "y": 200, "z": 300})
        schema = dataset_to_schema(ds)

        with pytest.raises(
            ValueError, match="target_chunks_aspect_ratio must contain all dimensions in dataset."
        ):
            dynamic_target_chunks_from_schema(schema, 1e6, target_chunks_aspect_ratio={"x": 1, "z": 10})

    def test_dynamic_rechunking_error_dimension_wrong(self):
        ds = _create_ds({"x": 100, "y": 200, "z": 300})
        schema = dataset_to_schema(ds)
        with pytest.raises(
            ValueError, match="target_chunks_aspect_ratio must contain all dimensions in dataset."
        ):
            dynamic_target_chunks_from_schema(
                schema, 1e6, target_chunks_aspect_ratio={"x": 1, "y_wrong": 1, "z": 10}
            )<|MERGE_RESOLUTION|>--- conflicted
+++ resolved
@@ -51,21 +51,14 @@
     def test_nbytes_str_input(self):
         ds = _create_ds({"x": 100, "y": 100, "z": 100})
         schema = dataset_to_schema(ds)
-<<<<<<< HEAD
         target_chunks_aspect_ratio = {'x':1, 'y':1, 'z':1}
-        target_chunks_int = dynamic_target_chunks_from_schema(schema, 1e6, target_chunks_aspect_ratio=target_chunks_aspect_ratio)
-        target_chunks_str = dynamic_target_chunks_from_schema(schema, '1MB', target_chunks_aspect_ratio=target_chunks_aspect_ratio)
-        for dim in target_chunks_aspect_ratio.keys():
-=======
-        target_chunk_ratio = {"x": 1, "y": 1, "z": 1}
         target_chunks_int = dynamic_target_chunks_from_schema(
-            schema, 1e6, target_chunk_ratio=target_chunk_ratio
+             schema, 1e6, target_chunks_aspect_ratio=target_chunks_aspect_ratio
         )
         target_chunks_str = dynamic_target_chunks_from_schema(
-            schema, "1MB", target_chunk_ratio=target_chunk_ratio
+             schema, '1MB', target_chunks_aspect_ratio=target_chunks_aspect_ratio
         )
-        for dim in target_chunk_ratio.keys():
->>>>>>> b99c4efa
+        for dim in target_chunks_aspect_ratio.keys():
             assert target_chunks_int[dim] == target_chunks_str[dim]
 
     def test_dynamic_rechunking_maintain_ratio(self):
