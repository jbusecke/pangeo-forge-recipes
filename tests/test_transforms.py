import apache_beam as beam
import pytest
import xarray as xr
import zarr
from apache_beam.testing.test_pipeline import TestPipeline
from apache_beam.testing.util import BeamAssertException, assert_that, is_not_empty
from pytest_lazyfixture import lazy_fixture

from pangeo_forge_recipes.aggregation import dataset_to_schema
from pangeo_forge_recipes.patterns import FilePattern, FileType
from pangeo_forge_recipes.storage import CacheFSSpecTarget, FSSpecTarget
from pangeo_forge_recipes.transforms import (
    DetermineSchema,
    IndexItems,
    OpenWithKerchunk,
    OpenWithXarray,
    PrepareZarrTarget,
    Rechunk,
    StoreToZarr,
)
from pangeo_forge_recipes.types import CombineOp

from .data_generation import make_ds


# the items from these patterns are suitable to be opened directly
# by open_with_xarray, bypassing fsspec
@pytest.fixture(
    scope="module",
    params=[
        lazy_fixture("netcdf_local_file_pattern_sequential"),
        lazy_fixture("zarr_http_file_pattern_sequential_1d"),
    ],
    ids=["local_netcdf", "http_zarr"],
)
def pattern_direct(request):
    return request.param


def test_OpenURLWithFSSpec(pcoll_opened_files):
    pcoll, pattern, cache_url = pcoll_opened_files

    def expected_len(n):
        def _expected_len(actual):
            actual_len = len(actual)
            if actual_len != n:
                raise BeamAssertException(
                    f"Failed assert: actual len is {actual_len}, expected {n}"
                )

        return _expected_len

    def is_readable():
        def _is_readable(actual):
            for index, item in actual:
                with item as fp:
                    _ = fp.read()

        return _is_readable

    with TestPipeline() as p:
        output = p | pcoll

        assert_that(output, is_not_empty(), label="ouputs not empty")
        assert_that(output, expected_len(pattern.shape[0]), label="expected len")
        assert_that(output, is_readable(), label="output is readable")

    if cache_url:
        cache = CacheFSSpecTarget.from_url(cache_url)
        for key, fname in pattern.items():
            assert cache.exists(fname)


def is_xr_dataset(in_memory=False):
    def _is_xr_dataset(actual):
        for _, ds in actual:
            if not isinstance(ds, xr.Dataset):
                raise BeamAssertException(f"Object {ds} has type {type(ds)}, expected xr.Dataset.")
            offending_vars = [
                vname for vname in ds.data_vars if ds[vname].variable._in_memory != in_memory
            ]
            if offending_vars:
                msg = "were NOT in memory" if in_memory else "were in memory"
                raise BeamAssertException(f"The following vars {msg}: {offending_vars}")

    return _is_xr_dataset


@pytest.fixture
def pcoll_xarray_datasets(pcoll_opened_files):
    open_files, _, _ = pcoll_opened_files
    return open_files | OpenWithXarray()


@pytest.mark.parametrize("load", [False, True], ids=["lazy", "eager"])
def test_OpenWithXarray_via_fsspec(pcoll_opened_files, load, pipeline):
    input, pattern, cache_url = pcoll_opened_files
    with pipeline as p:
        output = p | input | OpenWithXarray(file_type=pattern.file_type, load=load)
        assert_that(output, is_xr_dataset(in_memory=load))


@pytest.mark.parametrize("load", [False, True], ids=["lazy", "eager"])
def test_OpenWithXarray_direct(pattern_direct, load, pipeline):
    with pipeline as p:
        input = p | beam.Create(pattern_direct.items())
        output = input | OpenWithXarray(file_type=pattern_direct.file_type, load=load)
        assert_that(output, is_xr_dataset(in_memory=load))


def test_OpenWithXarray_via_fsspec_load(pcoll_opened_files, pipeline):
    input, pattern, cache_url = pcoll_opened_files

    def manually_load(item):
        key, ds = item
        return key, ds.load()

    with pipeline as p:
        output = p | input | OpenWithXarray(file_type=pattern.file_type, load=False)
        loaded_dsets = output | beam.Map(manually_load)
        assert_that(loaded_dsets, is_xr_dataset(in_memory=True))


def is_list_of_refs_dicts():
    def _is_list_of_refs_dicts(refs):
        for r in refs[0]:
            assert isinstance(r, dict)
            assert "refs" in r

    return _is_list_of_refs_dicts


def test_OpenWithKerchunk_via_fsspec(pcoll_opened_files, pipeline):
    input, pattern, cache_url = pcoll_opened_files
    with pipeline as p:
        output = p | input | OpenWithKerchunk(pattern.file_type)
        assert_that(output, is_list_of_refs_dicts())


def test_OpenWithKerchunk_direct(pattern_direct, pipeline):
    if pattern_direct.file_type == FileType.zarr:
        pytest.skip("Zarr filetype not supported for Reference recipe.")

    with pipeline as p:
        output = (
            p
            | beam.Create(pattern_direct.items())
            | OpenWithKerchunk(file_type=pattern_direct.file_type)
        )
        assert_that(output, is_list_of_refs_dicts())


@pytest.mark.parametrize("target_chunks", [{}, {"time": 1}, {"time": 2}, {"time": 2, "lon": 9}])
def test_PrepareZarrTarget(pipeline, tmp_target, target_chunks):

    ds = make_ds()
    schema = dataset_to_schema(ds)

    def correct_target():
        def _check_target(actual):
            assert len(actual) == 1
            item = actual[0]
            ds_target = xr.open_zarr(item, consolidated=False, chunks={})
            zgroup = zarr.open_group(item)
            # the datasets contents shouldn't be set yet, just metadata
            assert ds_target.attrs == ds.attrs
            for vname, v in ds.items():
                v_actual = ds_target[vname]
                assert v.dims == v_actual.dims
                assert v.data.shape == v_actual.data.shape
                assert v.data.dtype == v_actual.data.dtype
                assert v.attrs == v_actual.attrs

                zarr_chunks = zgroup[vname].chunks
                expected_chunks = tuple(
                    target_chunks.get(dim) or dimsize for dim, dimsize in v.sizes.items()
                )
                assert zarr_chunks == expected_chunks

        return _check_target

    with pipeline as p:
        input = p | beam.Create([schema])
        target = input | PrepareZarrTarget(target=tmp_target, target_chunks=target_chunks)
        assert_that(target, correct_target())


@pytest.mark.parametrize(
    "target_chunks",
    [
        {"time": 1},
        {"time": 2},
        {"time": 3},
        {"time": 10},
        {"time": 10, "lat": 3},
        {"time": 7, "lat": 5},
    ],
)
def test_rechunk(
    daily_xarray_dataset,
    netcdf_local_file_pattern_sequential,
    pipeline,
    target_chunks,
):
    def correct_chunks():
        def _check_chunks(actual):
            for index, ds in actual:
                actual_chunked_dims = {dim: ds.dims[dim] for dim in target_chunks}
                assert all(
                    position.indexed
                    for dimension, position in index.items()
                    if dimension.operation == CombineOp.CONCAT
                )
                max_possible_chunk_size = {
                    dimension.name: (position.dimsize - position.value)
                    for dimension, position in index.items()
                    if dimension.operation == CombineOp.CONCAT
                }
                expected_chunks = {
                    dim: min(target_chunks[dim], max_possible_chunk_size[dim])
                    for dim in target_chunks
                }
                assert actual_chunked_dims == expected_chunks

        return _check_chunks

    pattern = netcdf_local_file_pattern_sequential
    with pipeline as p:
        inputs = p | beam.Create(pattern.items())
        datasets = inputs | OpenWithXarray(file_type=pattern.file_type)
        schema = datasets | DetermineSchema(combine_dims=pattern.combine_dim_keys)
        indexed_datasets = datasets | IndexItems(schema=schema)
        rechunked = indexed_datasets | Rechunk(target_chunks=target_chunks, schema=schema)
        assert_that(rechunked, correct_chunks())


class OpenZarrStore(beam.PTransform):
    @staticmethod
    def _open_zarr(store):
        return xr.open_dataset(store, engine="zarr", chunks={})

    def expand(self, pcoll):
        return pcoll | beam.Map(self._open_zarr)


def test_StoreToZarr_emits_openable_fsstore(
    pipeline,
    netcdf_local_file_pattern_sequential,
    tmp_target,
):
    def is_xrdataset():
        def _is_xr_dataset(actual):
            assert len(actual) == 1
            item = actual[0]
            assert isinstance(item, xr.Dataset)

        return _is_xr_dataset

    pattern: FilePattern = netcdf_local_file_pattern_sequential
    with pipeline as p:
        datasets = p | beam.Create(pattern.items()) | OpenWithXarray()
        target_store = datasets | StoreToZarr(
            target_root=tmp_target,
            store_name="test.zarr",
            combine_dims=pattern.combine_dim_keys,
        )
        open_store = target_store | OpenZarrStore()
        assert_that(open_store, is_xrdataset())


@pytest.mark.parametrize("with_kws", [True, False])
def test_StoreToZarr_dynamic_chunking_interface(
    pipeline: beam.Pipeline,
    netcdf_local_file_pattern_sequential: FilePattern,
    tmp_target: FSSpecTarget,
    daily_xarray_dataset: xr.Dataset,
    with_kws: bool,
):
    def has_dynamically_set_chunks():
        def _has_dynamically_set_chunks(actual):
            assert len(actual) == 1
            item = actual[0]
            assert isinstance(item, xr.Dataset)
            if not with_kws:
                # we've dynamically set the number of timesteps per chunk to be equal to
                # the length of the full time dimension of the aggregate dataset, therefore
                # if this worked, there should only be one chunk
                assert len(item.chunks["time"]) == 1
            else:
                # in this case, we've passed the kws {"divisor": 2}, so we expect two time chunks
                assert len(item.chunks["time"]) == 2

        return _has_dynamically_set_chunks

    pattern: FilePattern = netcdf_local_file_pattern_sequential

    time_len = len(daily_xarray_dataset.time)

    def dynamic_chunking_fn(template_ds: xr.Dataset, divisor: int = 1):
        assert isinstance(template_ds, xr.Dataset)
        return {"time": int(time_len / divisor)}

    kws = {} if not with_kws else {"dynamic_chunking_fn_kwargs": {"divisor": 2}}

    with pipeline as p:
        datasets = p | beam.Create(pattern.items()) | OpenWithXarray()
        target_store = datasets | StoreToZarr(
            target_root=tmp_target,
            store_name="test.zarr",
            combine_dims=pattern.combine_dim_keys,
            attrs={},
            dynamic_chunking_fn=dynamic_chunking_fn,
<<<<<<< HEAD
            consolidate_dimension_coordinates=False,
=======
            consolidated_metadata=True,
>>>>>>> 94989913
            **kws,
        )
        open_store = target_store | OpenZarrStore()
        assert_that(open_store, has_dynamically_set_chunks())


def test_StoreToZarr_dynamic_chunking_with_target_chunks_raises(
    netcdf_local_file_pattern_sequential: FilePattern,
):
    def fn(template_ds):
        pass

    pattern: FilePattern = netcdf_local_file_pattern_sequential

    with pytest.raises(
        ValueError,
        match="Passing both `target_chunks` and `dynamic_chunking_fn` not allowed",
    ):
        _ = StoreToZarr(
            target_root="target_root",
            store_name="test.zarr",
            combine_dims=pattern.combine_dim_keys,
            target_chunks={"time": 1},
            dynamic_chunking_fn=fn,
        )


def test_StoreToZarr_target_root_default_unrunnable(
    pipeline,
    netcdf_local_file_pattern_sequential,
):
    pattern: FilePattern = netcdf_local_file_pattern_sequential
    with pytest.raises(TypeError, match=r"unsupported operand"):
        with pipeline as p:
            datasets = p | beam.Create(pattern.items()) | OpenWithXarray()
            _ = datasets | StoreToZarr(
                store_name="test.zarr",
                combine_dims=pattern.combine_dim_keys,
            )<|MERGE_RESOLUTION|>--- conflicted
+++ resolved
@@ -310,11 +310,8 @@
             combine_dims=pattern.combine_dim_keys,
             attrs={},
             dynamic_chunking_fn=dynamic_chunking_fn,
-<<<<<<< HEAD
             consolidate_dimension_coordinates=False,
-=======
             consolidated_metadata=True,
->>>>>>> 94989913
             **kws,
         )
         open_store = target_store | OpenZarrStore()
