--- conflicted
+++ resolved
@@ -6,17 +6,12 @@
 from dataclasses import dataclass, field
 from typing import Callable, Dict, Iterable, Iterator, List, Optional, Tuple, TypeVar
 
-<<<<<<< HEAD
-# from functools import wraps
-from typing import Dict, List, Optional, Tuple, TypeVar, Union, cast
-=======
 # PEP612 Concatenate & ParamSpec are useful for annotating decorators, but their import
 # differs between Python versions 3.9 & 3.10. See: https://stackoverflow.com/a/71990006
 if sys.version_info < (3, 10):
     from typing_extensions import Concatenate, ParamSpec
 else:
     from typing import Concatenate, ParamSpec
->>>>>>> 2739f226
 
 import apache_beam as beam
 
