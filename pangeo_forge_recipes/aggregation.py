--- conflicted
+++ resolved
@@ -295,13 +295,5 @@
 
     target_chunks[chunk_dim] = chunk_size
     # make sure the values are integers
-
-<<<<<<< HEAD
     # return {k:int(v) for k,v in target_chunks.items()} 
     return {k:int(v) for k,v in target_chunks.items() if k==chunk_dim} # quick fix to work around https://github.com/pangeo-forge/pangeo-forge-recipes/issues/504
-=======
-    # return {k:int(v) for k,v in target_chunks.items()}
-    return {
-        k: int(v) for k, v in target_chunks.items() if k == "time"
-    }  # quick fix to work around https://github.com/pangeo-forge/pangeo-forge-recipes/issues/504
->>>>>>> 697edbaf
